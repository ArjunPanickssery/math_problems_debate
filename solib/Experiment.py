--- conflicted
+++ resolved
@@ -238,11 +238,7 @@
             return
         LOGGER.debug(filtered_configs)
         statss = await parallelized_call(
-<<<<<<< HEAD
             run_experiment, filtered_configs, use_tqdm=True, max_concurrent_queries=5
-=======
-            run_experiment, filtered_configs, use_tqdm=True
->>>>>>> ac6290c2
         )
         all_stats = [
             {"config": config, "stats": stats}
