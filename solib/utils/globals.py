import logging
import os
<<<<<<< HEAD
import asyncio
import time
import traceback
from aiolimiter import AsyncLimiter
from pydantic import BaseModel
=======
from costly.simulators.llm_simulator_faker import LLM_Simulator_Faker
>>>>>>> d1685e00
from dotenv import load_dotenv
from costly import Costlog
from jinja2 import Environment, FileSystemLoader

from solib.datatypes import Prob
from litellm.types.utils import Choices, Message, ModelResponse
from pydantic import BaseModel


# from solib.utils.rate_limits.rate_limits import RateLimiter

LOGGER = logging.getLogger(__name__)

load_dotenv()

GLOBAL_COST_LOG = Costlog(mode="jsonl", discard_extras=True)
SIMULATE = os.getenv("SIMULATE", "False").lower() == "true"
DISABLE_COSTLY = os.getenv("DISABLE_COSTLY", "False").lower() == "true"
CACHING = os.getenv("CACHING", "True").lower() == "true"
NUM_LOGITS = 5
MAX_WORDS = 100
DEFAULT_MODEL = os.getenv("DEFAULT_MODEL", "claude-3-haiku-20240307")
DEFAULT_BON_MODEL = os.getenv(
    "DEFAULT_BON_MODEL", "claude-3-haiku-20240307"
)  # default Best-of-N ranker
RUNLOCAL = os.getenv("RUNLOCAL", "False").lower() == "true"
USE_TQDM = os.getenv("USE_TQDM", "True").lower() == "true"
OPENAI_API_KEY = os.getenv("OPENAI_API_KEY")
ANTHROPIC_API_KEY = os.getenv("ANTHROPIC_API_KEY")
GOOGLE_API_KEY = os.getenv("GOOGLE_API_KEY")
DEEPSEEK_API_KEY = os.getenv("DEEPSEEK_API_KEY")
OPENROUTER_API_KEY = os.getenv("OPENROUTER_API_KEY")
HF_TOKEN = os.getenv("HF_TOKEN")
ENABLE_PROMPT_HISTORY = os.getenv("ENABLE_PROMPT_HISTORY", "False").lower() == "true"
RATE_LIMITER_FRAC_RATE_LIMIT = float(os.getenv("RATE_LIMITER_FRAC_RATE_LIMIT", "0.9"))

TOOL_CALL_START_TAG = "<tool_call>"
TOOL_CALL_END_TAG = "</tool_call>"
TOOL_RESULT_START_TAG = "<tool_result>"
TOOL_RESULT_END_TAG = "</tool_result>"
TEMPLATES_DIR = os.path.join(os.path.dirname(os.path.dirname(__file__)), "prompts")
jinja_env = Environment(loader=FileSystemLoader(TEMPLATES_DIR))
jinja_env.globals.update(
    {
        "TOOL_CALL_START_TAG": TOOL_CALL_START_TAG,
        "TOOL_CALL_END_TAG": TOOL_CALL_END_TAG,
        "TOOL_RESULT_START_TAG": TOOL_RESULT_START_TAG,
        "TOOL_RESULT_END_TAG": TOOL_RESULT_END_TAG,
        "MAX_WORDS": MAX_WORDS,
    }
)
# helper function for logging
# returns source code of jinja template
jinja_env.get_source = lambda template: (
    jinja_env.loader.get_source(jinja_env, template)[0]
)
TOOL_CALL_TEMPLATE = jinja_env.get_template("tool_use/tool_call.jinja")
TOOL_RESULT_TEMPLATE = jinja_env.get_template("tool_use/tool_result.jinja")

<<<<<<< HEAD
class RateLimiter:

    def __init__(self):
        self.initialize_limiters()
        # self.openrouter_calls_without_rate_limit_check: int = 0
        self.token_usage_window = 60  # 1 minute window for TPM

    def initialize_limiters(self):
        # self.OPENROUTER_LIMITER = AsyncLimiter(500) # will be updated later
        # self.openrouter_token_usage: list[tuple[int, int]] = [] # List of (timestamp, tokens) tuples
        # self.OPENROUTER_SEMAPHORE = asyncio.Semaphore(MAX_CONCURRENT_QUERIES)

        for model in self.stuff:
            # if model.startswith("openrouter/"):
            #     self.stuff[model]["rate_limiter"] = self.OPENROUTER_LIMITER
            #     self.stuff[model]["token_usage"] = self.openrouter_token_usage
            #     self.stuff[model]["semaphore"] = self.OPENROUTER_SEMAPHORE
            # else:
            self.stuff[model]["rate_limiter"] = AsyncLimiter(self.stuff[model]["rpm"])
            self.stuff[model]["token_usage"] = []
            self.stuff[model]["semaphore"] = asyncio.Semaphore(MAX_CONCURRENT_QUERIES)

    def get_current_token_usage(self, model: str) -> int:
        """Get token usage in the past minute, and clean up old entries"""

        now = time.time()
        window_start = now - self.token_usage_window
        
        # Clean old entries and sum current window
        self.stuff[model]["token_usage"] = [
            (ts, tokens) for ts, tokens in self.stuff[model]["token_usage"] 
            if ts > window_start
        ]
        return sum(tokens for _, tokens in self.stuff[model]["token_usage"])

    def add_token_usage(self, model: str, tokens: int):
        """Log token usage for a call."""

        now = time.time()
        # if model.startswith("openrouter/"):
        #     self.openrouter_token_usage.append((now, tokens))
        #     for _model in self.openrouter_models:
        #         self.stuff[_model]["token_usage"] = self.openrouter_token_usage
        # else:
        self.stuff[model]["token_usage"].append((now, tokens))

    def wait_for_tpm(self, model: str, tokens: int) -> float:
        """Returns how long we need to wait for tpm to free up."""

        rate_limit_info = self.stuff[model]
        tpm = rate_limit_info.get("tpm")
        if tpm is None or len(rate_limit_info["token_usage"]) == 0:
            return 0

        current_usage = self.get_current_token_usage(model)
        if current_usage + tokens > tpm:
            try:
                # find the earliest (ts, tokens) tuple such that usage since then + tokens
                # is less than tpm, and wait until that ts is 1 minute old
                from itertools import accumulate
                cum_usages = list(accumulate([tokens for _, tokens in rate_limit_info["token_usage"]]))
                _usages_since = [current_usage + tokens - cum_usage for cum_usage in cum_usages]
                _usages_since = list(zip([ts for ts, _ in rate_limit_info["token_usage"]], _usages_since))
                # find the first usage that is less than tpm
                earliest_ts = next((ts for ts, usage in _usages_since if usage < tpm), None)
                if earliest_ts is None:
                    LOGGER.warning(
                        f"Single call to {model} exceeds TPM limit. "
                        "Context: {rate_limit_info['token_usage']}; "
                        "tokens: {tokens}; tpm: {tpm}"
                    )
                    return self.token_usage_window
                wait_time = self.token_usage_window - (time.time() - earliest_ts)
                return max(wait_time, 0)
            except Exception as e:
                # I don't think there will be an error but IDK just in case
                LOGGER.error(f"Error waiting for TPM:\n{e}")
                LOGGER.error(f"{traceback.format_exc()}")
                LOGGER.error(f"Token usage: {rate_limit_info["token_usage"]}, current usage: {current_usage}, tokens: {tokens}, tpm: {tpm}")
                return self.token_usage_window
        else:
            return 0
            
    # def override_defaults(self):
    #     # allow setting rate limits in .env, e.g. if you're on a different tier
    #     for model in self.stuff:
    #         self.stuff[model]["rpm"] = coerce(
    #             os.getenv(f"{model.upper()}_RPM", self.stuff[model].get("rpm", None)), int
    #         )
    #         self.stuff[model]["tpm"] = coerce(
    #             os.getenv(f"{model.upper()}_TPM", self.stuff[model].get("tpm", None)), int
    #         )
    
    # @property
    # def openrouter_models(self) -> list[str]:
    #     return [model for model in self.stuff if model.startswith("openrouter/")]

    # def update_openrouter_ratelimit(self) -> bool:
    #     """https://openrouter.ai/docs/limits"""
    #     try:
    #         import requests
    #         url = "https://openrouter.ai/api/v1/auth/key"
    #         headers = {
    #             "Authorization": f"Bearer {OPENROUTER_API_KEY}"
    #         }
            
    #         response = requests.get(url, headers=headers)
    #         result = response.json()['data']['rate_limit'] # {'requests': 750, 'interval': '10s'}
    #         num = result['requests']
    #         denom = parse_time_interval(result['interval'])
    #         rpm = min(0.85 * 60 * num / denom, 1000)
    #         checked_openrouter_successfully = True
            
    #     except Exception as e:
    #         import traceback
    #         LOGGER.error(f"Error getting OpenRouter rate limits:\n{e}\n{traceback.format_exc()}")
    #         rpm = 500 # play safe until we get real rate limit
    #         checked_openrouter_successfully = False
        
    #     for model in self.openrouter_models:
    #         LOGGER.info(f"Setting rpm for {model} to {rpm}")
    #         self.stuff[model]["rpm"] = rpm
        
    #     return checked_openrouter_successfully
    
    def get(self, model: str) -> dict:
        """Returns a dict like
        {"rpm": 4000, "tpm": 4e5, "rate_limiter": AsyncLimiter, "token_usage": list[tuple[int, int]]}

        Use this function to get, instead of RateLimiter.stuff[model], to ensure that update_openrouter_ratelimit is
        regularly called.
        """
        # if model.startswith("openrouter/"):
        #     # check and update OpenRouter rate limit every 100 or so calls
        #     checked_openrouter_this_turn: bool = False
        #     if self.openrouter_calls_without_rate_limit_check > CHECK_OPENROUTER_EVERY:
        #         checked_openrouter_this_turn = self.update_openrouter_ratelimit()
        #     if checked_openrouter_this_turn:
        #         self.openrouter_calls_without_rate_limit_check = 0                
        #     else: 
        #         self.openrouter_calls_without_rate_limit_check += 1
        return self.stuff.get(model, None)
    
    # def set_last_request(self, model: str, last_request: float):
    #     if model.startswith("openrouter/"):
    #         self.OPENROUTER_LIMITER["last_request"] = last_request
    #         for _model in self.openrouter_models:
    #             assert self.stuff[_model]["rate_limiter"]["last_request"] == last_request
    #     else:
    #         self.stuff[model]["rate_limiter"]["last_request"] = last_request


    async def enforce_limits(self, model: str, messages: list[dict[str, str]]):
        """
        Enforces RPM, TPM, and max concurrency limits for a given model.
        """
        if model not in self.stuff:
            return

        limiter = self.stuff[model]

        # Enforce RPM limit
        async with limiter["rate_limiter"]:
            # Enforce TPM limit
            estimated_tokens = estimate_tokens(messages)
            tpm_wait = self.wait_for_tpm(model, estimated_tokens)
            await asyncio.sleep(tpm_wait)

            # Enforce max concurrency
            async with limiter["semaphore"]:
                # Yield control back to the caller
                return

    # initialize rate limits
    stuff = (
        {
            model: {"rpm": 500, "tpm": 8e4} # 4e5 but let's be even gentler
            for model in [
                "claude-3-5-sonnet-20241022",
                "claude-3-5-sonnet-20240620",
                "claude-3-5-haiku-20241022",
                "claude-3-opus-20240229",
                "claude-3-sonnet-20240229",
                "claude-3-haiku-20240307",
            ]
        }
        | {
            "gpt-4o": {"rpm": 500, "tpm": 3e4},
            "gpt-4-turbo": {"rpm": 500, "tpm": 3e4},
            "gpt-4": {"rpm": 500, "tpm": 1e4},
            "gpt-4o-mini": {"rpm": 500, "tpm": 2e5},
            "gpt-3.5-turbo": {"rpm": 500, "tpm": 2e5},
            "o1-mini": {"rpm": 500, "tpm": 2e5},
            "o1-preview": {"rpm": 500, "tpm": 3e4},
        }
        | {
            "gemini/gemini-1.5-pro": {"rpm": 1000, "tpm": 4e6},
            "gemini/gemini-1.5-flash": {"rpm": 2000, "tpm": 4e6},
            "gemini/gemini-1.5-flash-8b": {"rpm": 4000, "tpm": 4e6},
            "gemini/gemini-2.0-flash-exp": {
                "rpm": 10,
                "rpd": 1500,
            },  # requests per day is not enforced
        }
        | {
            "openrouter/deepseek/deepseek-chat": {"rpm": 500, "tpm": 2e5},
            "openrouter/gpt-4o-mini-2024-07-18": {"rpm": 500, "tpm": 2e5},
            "openrouter/gpt-4o-mini": {"rpm": 500},
        }
    )
    # | {
    #     "deepseek/deepseek-chat": {"rpm": None, "tpm": None},
    #     "deepseek/deepseek-reasoner": {"rpm": None, "tpm": None},
# }

RATE_LIMITER = RateLimiter()
=======
>>>>>>> d1685e00

class LLM_Simulator(LLM_Simulator_Faker):
    @classmethod
    def _fake_custom(cls, t: type):
        assert issubclass(t, Prob)
        import random

        return t(prob=random.random())

    @classmethod
    def simulate_llm_call(
        cls,
        input_string: str = None,
        input_tokens: int = None,
        messages: list[dict[str, str]] = None,
        model: str = None,
        response_model: type = str,
        cost_log: Costlog = None,
        description: list[str] = None,
    ) -> ModelResponse:
        output: str | BaseModel = super().simulate_llm_call(
            input_string,
            input_tokens,
            messages,
            model,
            response_model,
            cost_log,
            description,
        )
        if isinstance(output, BaseModel):
            output = output.model_dump_json()
        return ModelResponse(
            id="SIMULATED",
            created=0,
            model=model,
            object="chat.completion",
            system_fingerprint="PLANTED_FINGERPRINTS",
            choices=[
                Choices(
                    finish_reason="tool_calls",
                    index=0,
                    message=Message(
                        content=output,
                        role="assistant",
                        tool_calls=None,  # TODO
                    ),
                )
            ],
        )


COSTLY_PARAMS = {
    "simulator": LLM_Simulator.simulate_llm_call,
    "response_model": "response_format",
    "disable_costly": DISABLE_COSTLY,
}<|MERGE_RESOLUTION|>--- conflicted
+++ resolved
@@ -1,14 +1,6 @@
 import logging
 import os
-<<<<<<< HEAD
-import asyncio
-import time
-import traceback
-from aiolimiter import AsyncLimiter
-from pydantic import BaseModel
-=======
 from costly.simulators.llm_simulator_faker import LLM_Simulator_Faker
->>>>>>> d1685e00
 from dotenv import load_dotenv
 from costly import Costlog
 from jinja2 import Environment, FileSystemLoader
@@ -68,225 +60,6 @@
 TOOL_CALL_TEMPLATE = jinja_env.get_template("tool_use/tool_call.jinja")
 TOOL_RESULT_TEMPLATE = jinja_env.get_template("tool_use/tool_result.jinja")
 
-<<<<<<< HEAD
-class RateLimiter:
-
-    def __init__(self):
-        self.initialize_limiters()
-        # self.openrouter_calls_without_rate_limit_check: int = 0
-        self.token_usage_window = 60  # 1 minute window for TPM
-
-    def initialize_limiters(self):
-        # self.OPENROUTER_LIMITER = AsyncLimiter(500) # will be updated later
-        # self.openrouter_token_usage: list[tuple[int, int]] = [] # List of (timestamp, tokens) tuples
-        # self.OPENROUTER_SEMAPHORE = asyncio.Semaphore(MAX_CONCURRENT_QUERIES)
-
-        for model in self.stuff:
-            # if model.startswith("openrouter/"):
-            #     self.stuff[model]["rate_limiter"] = self.OPENROUTER_LIMITER
-            #     self.stuff[model]["token_usage"] = self.openrouter_token_usage
-            #     self.stuff[model]["semaphore"] = self.OPENROUTER_SEMAPHORE
-            # else:
-            self.stuff[model]["rate_limiter"] = AsyncLimiter(self.stuff[model]["rpm"])
-            self.stuff[model]["token_usage"] = []
-            self.stuff[model]["semaphore"] = asyncio.Semaphore(MAX_CONCURRENT_QUERIES)
-
-    def get_current_token_usage(self, model: str) -> int:
-        """Get token usage in the past minute, and clean up old entries"""
-
-        now = time.time()
-        window_start = now - self.token_usage_window
-        
-        # Clean old entries and sum current window
-        self.stuff[model]["token_usage"] = [
-            (ts, tokens) for ts, tokens in self.stuff[model]["token_usage"] 
-            if ts > window_start
-        ]
-        return sum(tokens for _, tokens in self.stuff[model]["token_usage"])
-
-    def add_token_usage(self, model: str, tokens: int):
-        """Log token usage for a call."""
-
-        now = time.time()
-        # if model.startswith("openrouter/"):
-        #     self.openrouter_token_usage.append((now, tokens))
-        #     for _model in self.openrouter_models:
-        #         self.stuff[_model]["token_usage"] = self.openrouter_token_usage
-        # else:
-        self.stuff[model]["token_usage"].append((now, tokens))
-
-    def wait_for_tpm(self, model: str, tokens: int) -> float:
-        """Returns how long we need to wait for tpm to free up."""
-
-        rate_limit_info = self.stuff[model]
-        tpm = rate_limit_info.get("tpm")
-        if tpm is None or len(rate_limit_info["token_usage"]) == 0:
-            return 0
-
-        current_usage = self.get_current_token_usage(model)
-        if current_usage + tokens > tpm:
-            try:
-                # find the earliest (ts, tokens) tuple such that usage since then + tokens
-                # is less than tpm, and wait until that ts is 1 minute old
-                from itertools import accumulate
-                cum_usages = list(accumulate([tokens for _, tokens in rate_limit_info["token_usage"]]))
-                _usages_since = [current_usage + tokens - cum_usage for cum_usage in cum_usages]
-                _usages_since = list(zip([ts for ts, _ in rate_limit_info["token_usage"]], _usages_since))
-                # find the first usage that is less than tpm
-                earliest_ts = next((ts for ts, usage in _usages_since if usage < tpm), None)
-                if earliest_ts is None:
-                    LOGGER.warning(
-                        f"Single call to {model} exceeds TPM limit. "
-                        "Context: {rate_limit_info['token_usage']}; "
-                        "tokens: {tokens}; tpm: {tpm}"
-                    )
-                    return self.token_usage_window
-                wait_time = self.token_usage_window - (time.time() - earliest_ts)
-                return max(wait_time, 0)
-            except Exception as e:
-                # I don't think there will be an error but IDK just in case
-                LOGGER.error(f"Error waiting for TPM:\n{e}")
-                LOGGER.error(f"{traceback.format_exc()}")
-                LOGGER.error(f"Token usage: {rate_limit_info["token_usage"]}, current usage: {current_usage}, tokens: {tokens}, tpm: {tpm}")
-                return self.token_usage_window
-        else:
-            return 0
-            
-    # def override_defaults(self):
-    #     # allow setting rate limits in .env, e.g. if you're on a different tier
-    #     for model in self.stuff:
-    #         self.stuff[model]["rpm"] = coerce(
-    #             os.getenv(f"{model.upper()}_RPM", self.stuff[model].get("rpm", None)), int
-    #         )
-    #         self.stuff[model]["tpm"] = coerce(
-    #             os.getenv(f"{model.upper()}_TPM", self.stuff[model].get("tpm", None)), int
-    #         )
-    
-    # @property
-    # def openrouter_models(self) -> list[str]:
-    #     return [model for model in self.stuff if model.startswith("openrouter/")]
-
-    # def update_openrouter_ratelimit(self) -> bool:
-    #     """https://openrouter.ai/docs/limits"""
-    #     try:
-    #         import requests
-    #         url = "https://openrouter.ai/api/v1/auth/key"
-    #         headers = {
-    #             "Authorization": f"Bearer {OPENROUTER_API_KEY}"
-    #         }
-            
-    #         response = requests.get(url, headers=headers)
-    #         result = response.json()['data']['rate_limit'] # {'requests': 750, 'interval': '10s'}
-    #         num = result['requests']
-    #         denom = parse_time_interval(result['interval'])
-    #         rpm = min(0.85 * 60 * num / denom, 1000)
-    #         checked_openrouter_successfully = True
-            
-    #     except Exception as e:
-    #         import traceback
-    #         LOGGER.error(f"Error getting OpenRouter rate limits:\n{e}\n{traceback.format_exc()}")
-    #         rpm = 500 # play safe until we get real rate limit
-    #         checked_openrouter_successfully = False
-        
-    #     for model in self.openrouter_models:
-    #         LOGGER.info(f"Setting rpm for {model} to {rpm}")
-    #         self.stuff[model]["rpm"] = rpm
-        
-    #     return checked_openrouter_successfully
-    
-    def get(self, model: str) -> dict:
-        """Returns a dict like
-        {"rpm": 4000, "tpm": 4e5, "rate_limiter": AsyncLimiter, "token_usage": list[tuple[int, int]]}
-
-        Use this function to get, instead of RateLimiter.stuff[model], to ensure that update_openrouter_ratelimit is
-        regularly called.
-        """
-        # if model.startswith("openrouter/"):
-        #     # check and update OpenRouter rate limit every 100 or so calls
-        #     checked_openrouter_this_turn: bool = False
-        #     if self.openrouter_calls_without_rate_limit_check > CHECK_OPENROUTER_EVERY:
-        #         checked_openrouter_this_turn = self.update_openrouter_ratelimit()
-        #     if checked_openrouter_this_turn:
-        #         self.openrouter_calls_without_rate_limit_check = 0                
-        #     else: 
-        #         self.openrouter_calls_without_rate_limit_check += 1
-        return self.stuff.get(model, None)
-    
-    # def set_last_request(self, model: str, last_request: float):
-    #     if model.startswith("openrouter/"):
-    #         self.OPENROUTER_LIMITER["last_request"] = last_request
-    #         for _model in self.openrouter_models:
-    #             assert self.stuff[_model]["rate_limiter"]["last_request"] == last_request
-    #     else:
-    #         self.stuff[model]["rate_limiter"]["last_request"] = last_request
-
-
-    async def enforce_limits(self, model: str, messages: list[dict[str, str]]):
-        """
-        Enforces RPM, TPM, and max concurrency limits for a given model.
-        """
-        if model not in self.stuff:
-            return
-
-        limiter = self.stuff[model]
-
-        # Enforce RPM limit
-        async with limiter["rate_limiter"]:
-            # Enforce TPM limit
-            estimated_tokens = estimate_tokens(messages)
-            tpm_wait = self.wait_for_tpm(model, estimated_tokens)
-            await asyncio.sleep(tpm_wait)
-
-            # Enforce max concurrency
-            async with limiter["semaphore"]:
-                # Yield control back to the caller
-                return
-
-    # initialize rate limits
-    stuff = (
-        {
-            model: {"rpm": 500, "tpm": 8e4} # 4e5 but let's be even gentler
-            for model in [
-                "claude-3-5-sonnet-20241022",
-                "claude-3-5-sonnet-20240620",
-                "claude-3-5-haiku-20241022",
-                "claude-3-opus-20240229",
-                "claude-3-sonnet-20240229",
-                "claude-3-haiku-20240307",
-            ]
-        }
-        | {
-            "gpt-4o": {"rpm": 500, "tpm": 3e4},
-            "gpt-4-turbo": {"rpm": 500, "tpm": 3e4},
-            "gpt-4": {"rpm": 500, "tpm": 1e4},
-            "gpt-4o-mini": {"rpm": 500, "tpm": 2e5},
-            "gpt-3.5-turbo": {"rpm": 500, "tpm": 2e5},
-            "o1-mini": {"rpm": 500, "tpm": 2e5},
-            "o1-preview": {"rpm": 500, "tpm": 3e4},
-        }
-        | {
-            "gemini/gemini-1.5-pro": {"rpm": 1000, "tpm": 4e6},
-            "gemini/gemini-1.5-flash": {"rpm": 2000, "tpm": 4e6},
-            "gemini/gemini-1.5-flash-8b": {"rpm": 4000, "tpm": 4e6},
-            "gemini/gemini-2.0-flash-exp": {
-                "rpm": 10,
-                "rpd": 1500,
-            },  # requests per day is not enforced
-        }
-        | {
-            "openrouter/deepseek/deepseek-chat": {"rpm": 500, "tpm": 2e5},
-            "openrouter/gpt-4o-mini-2024-07-18": {"rpm": 500, "tpm": 2e5},
-            "openrouter/gpt-4o-mini": {"rpm": 500},
-        }
-    )
-    # | {
-    #     "deepseek/deepseek-chat": {"rpm": None, "tpm": None},
-    #     "deepseek/deepseek-reasoner": {"rpm": None, "tpm": None},
-# }
-
-RATE_LIMITER = RateLimiter()
-=======
->>>>>>> d1685e00
 
 class LLM_Simulator(LLM_Simulator_Faker):
     @classmethod
