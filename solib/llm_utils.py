--- conflicted
+++ resolved
@@ -16,13 +16,13 @@
 """
 
 import os
+import asyncio
 import warnings
 import inspect
 import math
-from typing import Literal, Union, TYPE_CHECKING
+from typing import Literal, Union, Coroutine, TYPE_CHECKING
 from perscache import Cache
 from perscache.serializers import JSONSerializer
-<<<<<<< HEAD
 from costly import Costlog, CostlyResponse, costly
 
 if TYPE_CHECKING:
@@ -36,33 +36,6 @@
 
 cache = Cache(serializer=JSONSerializer())
 
-
-def format_prompt(
-    prompt: str = None,
-    messages: list[dict[str, str]] = None,
-    input_string: str = None,
-    tokenizer: Union["AutoTokenizer", None] = None,
-    system_message: str | None = None,
-=======
-from typing import Literal, Coroutine
-from dotenv import load_dotenv
-from openai import AsyncOpenAI, OpenAI
-from mistralai.async_client import MistralAsyncClient
-from mistralai.client import MistralClient
-from mistralai.models.chat_completion import ChatMessage
-from anthropic import AsyncAnthropic, Anthropic
-from huggingface_hub import snapshot_download
-from transformers import AutoTokenizer, AutoModelForCausalLM  # AutoModelForSeq2SeqLM
-import transformers
-import instructor
-from instructor.client import Instructor
-from instructor.mode import Mode
-from solib.cost_estimator import CostItem, CostEstimator
-
-cache = Cache(
-    serializer=JSONSerializer(),
-)
-
 async def parallelized_call(
     func: Coroutine,
     data: list[str],
@@ -101,285 +74,12 @@
     tasks = [call_func(local_semaphore, func, d) for d in data]
     return await asyncio.gather(*tasks)
 
-def get_async_openai_client_pydantic() -> Instructor:
-    api_key = os.getenv("OPENAI_API_KEY")
-    _client = AsyncOpenAI(api_key=api_key)
-    return instructor.from_openai(_client)
-
-
-def get_async_openai_client_native() -> AsyncOpenAI:
-    api_key = os.getenv("OPENAI_API_KEY")
-    return AsyncOpenAI(api_key=api_key)
-
-
-def get_openai_client_pydantic() -> Instructor:
-    api_key = os.getenv("OPENAI_API_KEY")
-    _client = OpenAI(api_key=api_key)
-    return instructor.from_openai(_client)
-
-
-def get_openai_client_native() -> OpenAI:
-    api_key = os.getenv("OPENAI_API_KEY")
-    return OpenAI(api_key=api_key)
-
-
-def get_async_openrouter_client_pydantic(**kwargs) -> Instructor:
-    print(
-        "Only some OpenRouter endpoints have `response_format`. If you encounter errors, please check on the OpenRouter website."
-    )
-    api_key = os.getenv("OPENROUTER_API_KEY")
-    print(f"OPENROUTER_API_KEY: {api_key}")
-    _client = AsyncOpenAI(base_url="https://openrouter.ai/api/v1", api_key=api_key)
-    return instructor.from_openai(_client, mode=Mode.MD_JSON, **kwargs)
-
-
-def get_async_openrouter_client_native() -> AsyncOpenAI:
-    print("Calling models through OpenRouter")
-    api_key = os.getenv("OPENROUTER_API_KEY")
-    print(f"OPENROUTER_API_KEY: {api_key}")
-    return AsyncOpenAI(base_url="https://openrouter.ai/api/v1", api_key=api_key)
-
-
-def get_openrouter_client_pydantic(**kwargs) -> Instructor:
-    print(
-        "Only some OpenRouter endpoints have `response_format`. If you encounter errors, please check on the OpenRouter website."
-    )
-    print("Calling models through OpenRouter")
-    _client = OpenAI(
-        base_url="https://openrouter.ai/api/v1",
-        api_key=os.getenv("OPENROUTER_API_KEY"),
-    )
-    print(f"OPENROUTER_API_KEY: {os.getenv('OPENROUTER_API_KEY')}")
-    return instructor.from_openai(_client, mode=Mode.TOOLS, **kwargs)
-
-
-def get_openrouter_client_native() -> OpenAI:
-    print("Calling models through OpenRouter")
-    api_key = os.getenv("OPENROUTER_API_KEY")
-    print(f"OPENROUTER_API_KEY: {api_key}")
-    return OpenAI(base_url="https://openrouter.ai/api/v1", api_key=api_key)
-
-
-def get_mistral_async_client_pydantic() -> Instructor:
-    api_key = os.getenv("MISTRAL_API_KEY")
-    _client = MistralAsyncClient(api_key=api_key)
-    return instructor.from_openai(_client, mode=instructor.Mode.MISTRAL_TOOLS)
-
-
-def get_mistral_async_client_native() -> MistralAsyncClient:
-    api_key = os.getenv("MISTRAL_API_KEY")
-    return MistralAsyncClient(api_key=api_key)
-
-
-def get_mistral_client_pydantic() -> Instructor:
-    api_key = os.getenv("MISTRAL_API_KEY")
-    _client = MistralClient(api_key=api_key)
-    return instructor.from_openai(_client, mode=instructor.Mode.MISTRAL_TOOLS)
-
-
-def get_mistral_client_native() -> MistralClient:
-    api_key = os.getenv("MISTRAL_API_KEY")
-    return MistralClient(api_key=api_key)
-
-
-def get_anthropic_async_client_pydantic() -> Instructor:
-    api_key = os.getenv("ANTHROPIC_API_KEY")
-    _client = AsyncAnthropic(api_key=api_key)
-    return instructor.from_anthropic(_client, mode=instructor.Mode.ANTHROPIC_JSON)
-
-
-def get_anthropic_async_client_native() -> AsyncAnthropic:
-    api_key = os.getenv("ANTHROPIC_API_KEY")
-    return AsyncAnthropic(api_key=api_key)
-
-
-def get_anthropic_client_pydantic() -> Instructor:
-    api_key = os.getenv("ANTHROPIC_API_KEY")
-    _client = Anthropic(api_key=api_key)
-    return instructor.from_anthropic(_client, mode=instructor.Mode.ANTHROPIC_JSON)
-
-
-def get_anthropic_client_native() -> Anthropic:
-    api_key = os.getenv("ANTHROPIC_API_KEY")
-    return Anthropic(api_key=api_key)
-
-
-def get_togetherai_client_native() -> OpenAI:
-    url = "https://api.together.xyz/v1"
-    api_key = os.getenv("TOGETHER_API_KEY")
-    return OpenAI(api_key=api_key, base_url=url)
-
-
-def get_huggingface_local_client(hf_repo):
-    # hf_model_path = os.path.join(os.getenv("HF_MODELS_DIR"), hf_repo)
-    # if not os.path.exists(hf_model_path):
-    #     snapshot_download(hf_repo, local_dir=hf_model_path)
-
-    tokenizer = AutoTokenizer.from_pretrained(hf_repo)
-
-    model = AutoModelForCausalLM.from_pretrained(
-        hf_repo, device_map="auto", token=os.getenv("HF_TOKEN")
-    )
-    # pipeline = transformers.pipeline(
-    #     "text-generation", model=model, tokenizer=tokenizer, max_new_tokens=2048
-    # )
-    # return pipeline
-    return tokenizer, model
-
-
-def is_openai(model: str) -> bool:
-    keywords = [
-        "ft:gpt",
-        "gpt-4o",
-        "gpt-4",
-        "gpt-3.5",
-        "babbage",
-        "davinci",
-        "openai",
-        "open-ai",
-    ]
-    return any(keyword in model for keyword in keywords)
-
-
-def is_mistral(model: str) -> bool:
-    if model.startswith("mistral"):
-        return True
-
-
-def is_anthropic(model: str) -> bool:
-    keywords = ["anthropic", "claude"]
-    return any(keyword in model for keyword in keywords)
-
-
-def is_huggingface_local(model: str) -> bool:
-    keywords = ["huggingface", "hf"]
-    return any(keyword in model for keyword in keywords)
-
-
-def get_provider(model: str) -> str:
-    if is_openai(model):
-        return "openai"
-    elif is_mistral(model):
-        return "mistral"
-    elif is_anthropic(model):
-        return "anthropic"
-    elif is_huggingface_local(model):
-        return "huggingface_local"
-    else:
-        raise NotImplementedError(f"Model {model} is not supported for now")
-
-
-def get_client_native(
-    model: str, use_async=True
-) -> tuple[AsyncOpenAI | OpenAI | MistralAsyncClient | MistralClient, str]:
-    provider = get_provider(model)
-
-    if os.getenv("USE_OPENROUTER"):
-        client = (
-            get_async_openrouter_client_native()
-            if use_async
-            else get_openrouter_client_native()
-        )
-    elif provider == "openai":
-        client = (
-            get_async_openai_client_native()
-            if use_async
-            else get_openai_client_native()
-        )
-    elif provider == "mistral":
-        client = (
-            get_mistral_async_client_native()
-            if use_async
-            else get_mistral_client_native()
-        )
-    elif provider == "huggingface_local":
-        assert model.startswith("hf:")
-        model = model.split("hf:")[1]
-        client = get_huggingface_local_client(model)
-    else:
-        raise NotImplementedError(f"Model {model} is not supported for now")
-
-    return client, provider
-
-
-def get_client_pydantic(model: str, use_async=True) -> tuple[Instructor, str]:
-    provider = get_provider(model)
-    if provider == "togetherai" and "nitro" not in model:
-        raise NotImplementedError(
-            "Most models on TogetherAI API, and the same models on OpenRouter API too, do not support function calling / JSON output mode. So, no Pydantic outputs for now. The exception seem to be Nitro-hosted models on OpenRouter."
-        )
-
-    use_openrouter = (
-        os.getenv("USE_OPENROUTER") and os.getenv("USE_OPENROUTER") != "False"
-    )
-    if use_openrouter:
-        kwargs = {}
-        if provider == "mistral":
-            # https://python.useinstructor.com/hub/mistral/
-            print(
-                "Only some Mistral endpoints have `response_format` on OpenRouter. If you encounter errors, please check on the OpenRouter website."
-            )
-            kwargs["mode"] = instructor.Mode.MISTRAL_TOOLS
-        elif provider == "anthropic":
-            raise NotImplementedError(
-                "Anthropic over OpenRouter does not work as of June 4 2024"
-            )
-        client = (
-            get_async_openrouter_client_pydantic(**kwargs)
-            if use_async
-            else get_openrouter_client_pydantic(**kwargs)
-        )
-    elif provider == "openai":
-        client = (
-            get_async_openai_client_pydantic()
-            if use_async
-            else get_openai_client_pydantic()
-        )
-    elif provider == "mistral":
-        client = (
-            get_mistral_async_client_pydantic()
-            if use_async
-            else get_mistral_client_pydantic()
-        )
-    elif provider == "anthropic":
-        client = (
-            get_anthropic_async_client_pydantic()
-            if use_async
-            else get_anthropic_client_pydantic()
-        )
-    else:
-        raise NotImplementedError(f"Model {model} is not supported for now")
-
-    return client, provider
-
-
-def is_llama2_tokenized(model: str) -> bool:
-    keywords = ["Llama-2", "pythia"]
-    return any(keyword in model for keyword in keywords)
-
-
-def _mistral_message_transform(messages):
-    mistral_messages = []
-    for message in messages:
-        mistral_message = ChatMessage(role=message["role"], content=message["content"])
-        mistral_messages.append(mistral_message)
-    return mistral_messages
-
-
-def prepare_messages(prompt: str) -> list[dict[str, str]]:
-    return [
-        {"role": "system", "content": "You are a helpful assistant."},
-        {"role": "user", "content": prompt},
-    ]
-
-
-def get_hf_response(
-    prompt: str | list[dict[str, str]],
-    model_name: str,
-    max_tokens: int | None = None,
-    return_probs_for: list[str] | None = None,
-    prompt_type: Literal["plain", "messages", "formatted"] = "plain",
->>>>>>> 69495c6f
+def format_prompt(
+    prompt: str = None,
+    messages: list[dict[str, str]] = None,
+    input_string: str = None,
+    tokenizer: Union["AutoTokenizer", None] = None,
+    system_message: str | None = None,
     words_in_mouth: str | None = None,
 ) -> dict[Literal["messages", "input_string"], str | list[dict[str, str]]]:
     """
