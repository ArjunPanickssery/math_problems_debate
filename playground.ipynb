--- conflicted
+++ resolved
@@ -9,24 +9,8 @@
      "name": "stderr",
      "output_type": "stream",
      "text": [
-<<<<<<< HEAD
-      "c:\\Users\\abhim\\AppData\\Local\\Programs\\Python\\Python311\\Lib\\site-packages\\requests\\__init__.py:102: RequestsDependencyWarning: urllib3 (1.26.18) or chardet (5.2.0)/charset_normalizer (2.0.10) doesn't match a supported version!\n",
-      "  warnings.warn(\"urllib3 ({}) or chardet ({})/charset_normalizer ({}) doesn't match a supported \"\n"
-     ]
-    },
-    {
-     "ename": "",
-     "evalue": "",
-     "output_type": "error",
-     "traceback": [
-      "\u001b[1;31mThe Kernel crashed while executing code in the current cell or a previous cell. \n",
-      "\u001b[1;31mPlease review the code in the cell(s) to identify a possible cause of the failure. \n",
-      "\u001b[1;31mClick <a href='https://aka.ms/vscodeJupyterKernelCrash'>here</a> for more info. \n",
-      "\u001b[1;31mView Jupyter <a href='command:jupyter.viewOutput'>log</a> for further details."
-=======
       "/home/abhim/math_problems_debate/venv/lib/python3.11/site-packages/tqdm/auto.py:21: TqdmWarning: IProgress not found. Please update jupyter and ipywidgets. See https://ipywidgets.readthedocs.io/en/stable/user_install.html\n",
       "  from .autonotebook import tqdm as notebook_tqdm\n"
->>>>>>> df926be0
      ]
     }
    ],
@@ -44,34 +28,7 @@
      "name": "stderr",
      "output_type": "stream",
      "text": [
-<<<<<<< HEAD
-      "c:\\Users\\abhim\\AppData\\Local\\Programs\\Python\\Python311\\Lib\\site-packages\\huggingface_hub\\file_download.py:1132: FutureWarning: `resume_download` is deprecated and will be removed in version 1.0.0. Downloads always resume when possible. If you want to force a new download, use `force_download=True`.\n",
-      "  warnings.warn(\n"
-     ]
-    },
-    {
-     "data": {
-      "application/vnd.jupyter.widget-view+json": {
-       "model_id": "337c3cc635d64b89823974d642c409cd",
-       "version_major": 2,
-       "version_minor": 0
-      },
-      "text/plain": [
-       "Loading checkpoint shards:   0%|          | 0/2 [00:00<?, ?it/s]"
-      ]
-     },
-     "metadata": {},
-     "output_type": "display_data"
-    },
-    {
-     "name": "stderr",
-     "output_type": "stream",
-     "text": [
-      "c:\\Users\\abhim\\AppData\\Local\\Programs\\Python\\Python311\\Lib\\site-packages\\huggingface_hub\\file_download.py:1132: FutureWarning: `resume_download` is deprecated and will be removed in version 1.0.0. Downloads always resume when possible. If you want to force a new download, use `force_download=True`.\n",
-      "  warnings.warn(\n"
-=======
       "Loading checkpoint shards: 100%|██████████| 2/2 [00:45<00:00, 22.74s/it]\n"
->>>>>>> df926be0
      ]
     },
     {
@@ -82,20 +39,6 @@
      ]
     },
     {
-<<<<<<< HEAD
-     "data": {
-      "application/vnd.jupyter.widget-view+json": {
-       "model_id": "0d1b6623224c4c4e8e954a3da8bf400b",
-       "version_major": 2,
-       "version_minor": 0
-      },
-      "text/plain": [
-       "Loading checkpoint shards:   0%|          | 0/2 [00:00<?, ?it/s]"
-      ]
-     },
-     "metadata": {},
-     "output_type": "display_data"
-=======
      "name": "stderr",
      "output_type": "stream",
      "text": [
@@ -116,7 +59,6 @@
       "File \u001b[0;32m~/math_problems_debate/llm_utils.py:332\u001b[0m, in \u001b[0;36m<dictcomp>\u001b[0;34m(.0)\u001b[0m\n\u001b[1;32m    330\u001b[0m             probs[token] \u001b[38;5;241m=\u001b[39m output_probs[token_enc]\u001b[38;5;241m.\u001b[39mitem()\n\u001b[1;32m    331\u001b[0m     total_prob \u001b[38;5;241m=\u001b[39m \u001b[38;5;28msum\u001b[39m(probs\u001b[38;5;241m.\u001b[39mvalues())\n\u001b[0;32m--> 332\u001b[0m     probs_relative \u001b[38;5;241m=\u001b[39m {token: \u001b[43mprob\u001b[49m\u001b[43m \u001b[49m\u001b[38;5;241;43m/\u001b[39;49m\u001b[43m \u001b[49m\u001b[43mtotal_prob\u001b[49m \u001b[38;5;28;01mfor\u001b[39;00m token, prob \u001b[38;5;129;01min\u001b[39;00m probs\u001b[38;5;241m.\u001b[39mitems()}\n\u001b[1;32m    333\u001b[0m     \u001b[38;5;28;01mreturn\u001b[39;00m probs_relative\n\u001b[1;32m    334\u001b[0m \u001b[38;5;28;01melse\u001b[39;00m:\n",
       "\u001b[0;31mZeroDivisionError\u001b[0m: division by zero"
      ]
->>>>>>> df926be0
     }
    ],
    "source": [
